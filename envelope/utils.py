--- conflicted
+++ resolved
@@ -1,4 +1,6 @@
 from __future__ import annotations
+
+from collections import UserList
 from datetime import datetime
 from itertools import groupby
 from typing import TYPE_CHECKING
@@ -18,15 +20,15 @@
 from envelope.models import Connection
 
 if TYPE_CHECKING:
+    from django.db.models import Model
+    from django.db.models import QuerySet
     from envelope.core.message import ErrorMessage
-<<<<<<< HEAD
     from envelope.core.message import Message
     from envelope.core.envelope import Envelope
     from envelope.registries import MessageRegistry
     from envelope.messages.common import BatchMessage
-=======
     from rest_framework.serializers import Serializer
->>>>>>> 33c9cf27
+
 
 # FIXME: Selectable later on
 channel_layer = get_channel_layer()
@@ -85,8 +87,6 @@
         sender_util_name = getattr(settings, "ENVELOPE_SENDER_UTIL")
         return import_string(sender_util_name)
     except AttributeError:
-        from envelope.utils import SenderUtil
-
         return SenderUtil
 
 
@@ -333,15 +333,9 @@
     Send an error to a group or a specific consumer. Errors can't be a part of transactions since
     there's a high probability that the transaction won't commit. (Depending on the error of course)
     """
-<<<<<<< HEAD
 
     error.mm.registry = ERRORS
     sender = get_sender_util()(
-=======
-    assert isinstance(error, get_error_message_class())
-    error.mm.registry = ERRORS
-    sender = SenderUtil(
->>>>>>> 33c9cf27
         error,
         channel_name=channel_name,
         group=group,
@@ -349,18 +343,9 @@
     sender()
 
 
-<<<<<<< HEAD
-=======
 def get_message_type(message_name: str, _registry: str) -> type[Message]:
     reg = get_message_registry(_registry)
     return reg[message_name]
-
-
-def get_error_type(error_name: str, _registry: str = ERRORS) -> type[ErrorMessage]:
-    reg = get_message_registry(_registry)
-    klass = reg[error_name]
-    assert issubclass(klass, get_error_message_class())
-    return klass
 
 
 class AppState(UserList):
@@ -409,7 +394,6 @@
             self.append(message_class(data=item))
 
 
->>>>>>> 33c9cf27
 def get_or_create_txn_sender(
     using: str | None = None, raise_exception=False
 ) -> TransactionSender | None:
