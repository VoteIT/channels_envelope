--- conflicted
+++ resolved
@@ -115,8 +115,17 @@
                         raise ImproperlyConfigured(
                             f"Message {msg} set to queue {msg.queue} which doesn't exist in settings.RQ_QUEUES"
                         )
+        for name in ("ENVELOPE_TIMESTAMP_QUEUE", "ENVELOPE_CONNECTIONS_QUEUE"):
+            if queue_name := getattr(settings, name, None):
+                if queue_name not in rq_queues:
+                    raise ImproperlyConfigured(
+                        f"settings.{name} set to '{queue_name}' which doesn't exist in RQ_QUEUES"
+                    )
+            else:
+                logger.info(
+                    "%s is None, any related functionality will be disabled.", name
+                )
 
-<<<<<<< HEAD
     @staticmethod
     def check_layer_config():
         """
@@ -143,15 +152,4 @@
                 raise ImproperlyConfigured(
                     f"{item} requires the channel_layer {item.layer_name} "
                     f"to be configured in settings. See channels config on layers."
-=======
-        for name in ("ENVELOPE_TIMESTAMP_QUEUE", "ENVELOPE_CONNECTIONS_QUEUE"):
-            if queue_name := getattr(settings, name, None):
-                if queue_name not in rq_queues:
-                    raise ImproperlyConfigured(
-                        f"settings.{name} set to '{queue_name}' which doesn't exist in RQ_QUEUES"
-                    )
-            else:
-                logger.info(
-                    "%s is None, any related functionality will be disabled.", name
->>>>>>> 80987cff
                 )